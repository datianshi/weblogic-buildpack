---
language: ruby
rvm:
  - 2.0.0-p353
<<<<<<< HEAD
  - 1.9.3-p484
before_script: "if [[ $TRAVIS_RUBY_VERSION != '1.9.3-p484' || $TRAVIS_SECURE_ENV_VARS != 'true' ]]; then unset CODECLIMATE_REPO_TOKEN; fi"
=======
  - 1.9.3-p545
before_script: "if [[ $TRAVIS_RUBY_VERSION != '1.9.3' || $TRAVIS_SECURE_ENV_VARS != 'true' ]]; then unset CODECLIMATE_REPO_TOKEN; fi"
>>>>>>> 61986ad0
install: bundle install --deployment --without debug
notifications:
  webhooks:
    urls:
      - http://build-monitor.cfapps.io/projects/JBP/webhook
    on_start: true
env:
  global:
    secure: chtqT1mTsdgd7WFeieNcMnwK4bI+4kzpNbzHo18ITOEsjrTxHinYGRitS+CbJ0sVivOlfunWkF2mcEs1941LCSGsUzNVv8tEYfAS94HO/dK/WJMEtpH8r1JTXoP4yY2rb86ynSB79LuIzjBHpEv4FohrxdScLaoy88+Aw3boauM= #CODECLIMATE_REPO_TOKEN<|MERGE_RESOLUTION|>--- conflicted
+++ resolved
@@ -2,13 +2,8 @@
 language: ruby
 rvm:
   - 2.0.0-p353
-<<<<<<< HEAD
-  - 1.9.3-p484
-before_script: "if [[ $TRAVIS_RUBY_VERSION != '1.9.3-p484' || $TRAVIS_SECURE_ENV_VARS != 'true' ]]; then unset CODECLIMATE_REPO_TOKEN; fi"
-=======
   - 1.9.3-p545
-before_script: "if [[ $TRAVIS_RUBY_VERSION != '1.9.3' || $TRAVIS_SECURE_ENV_VARS != 'true' ]]; then unset CODECLIMATE_REPO_TOKEN; fi"
->>>>>>> 61986ad0
+before_script: "if [[ $TRAVIS_RUBY_VERSION != '1.9.3-p545' || $TRAVIS_SECURE_ENV_VARS != 'true' ]]; then unset CODECLIMATE_REPO_TOKEN; fi"
 install: bundle install --deployment --without debug
 notifications:
   webhooks:
